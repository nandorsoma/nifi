<?xml version="1.0" encoding="UTF-8"?>
<!--
  Licensed to the Apache Software Foundation (ASF) under one or more
  contributor license agreements. See the NOTICE file distributed with
  this work for additional information regarding copyright ownership.
  The ASF licenses this file to You under the Apache License, Version 2.0
  (the "License"); you may not use this file except in compliance with
  the License. You may obtain a copy of the License at
  http://www.apache.org/licenses/LICENSE-2.0
  Unless required by applicable law or agreed to in writing, software
  distributed under the License is distributed on an "AS IS" BASIS,
  WITHOUT WARRANTIES OR CONDITIONS OF ANY KIND, either express or implied.
  See the License for the specific language governing permissions and
  limitations under the License.
-->
<project xmlns="http://maven.apache.org/POM/4.0.0" xmlns:xsi="http://www.w3.org/2001/XMLSchema-instance" xsi:schemaLocation="http://maven.apache.org/POM/4.0.0 http://maven.apache.org/xsd/maven-4.0.0.xsd">
	<modelVersion>4.0.0</modelVersion>

	<parent>
		<groupId>org.apache.nifi</groupId>
		<artifactId>nifi-network-bundle</artifactId>
<<<<<<< HEAD
		<version>1.9.2-SNAPSHOT</version>
=======
		<version>1.9.3-SNAPSHOT</version>
>>>>>>> 4255528a
	</parent>

	<artifactId>nifi-network-processors</artifactId>
	<packaging>jar</packaging>

	<dependencies>
		<dependency>
			<groupId>org.apache.nifi</groupId>
			<artifactId>nifi-api</artifactId>
		</dependency>
		<dependency>
			<groupId>org.apache.nifi</groupId>
			<artifactId>nifi-utils</artifactId>
<<<<<<< HEAD
			<version>1.9.2-SNAPSHOT</version>
=======
			<version>1.9.3-SNAPSHOT</version>
>>>>>>> 4255528a
		</dependency>
		<dependency>
			<groupId>org.apache.nifi</groupId>
			<artifactId>nifi-network-utils</artifactId>
<<<<<<< HEAD
			<version>1.9.2-SNAPSHOT</version>
=======
			<version>1.9.3-SNAPSHOT</version>
>>>>>>> 4255528a
		</dependency>
		<dependency>
			<groupId>com.fasterxml.jackson.core</groupId>
			<artifactId>jackson-databind</artifactId>
			<version>2.9.7</version>
		</dependency>
		<dependency>
			<groupId>org.apache.nifi</groupId>
			<artifactId>nifi-mock</artifactId>
<<<<<<< HEAD
			<version>1.9.2-SNAPSHOT</version>
=======
			<version>1.9.3-SNAPSHOT</version>
>>>>>>> 4255528a
			<scope>test</scope>
		</dependency>

		<dependency>
			<groupId>org.slf4j</groupId>
			<artifactId>slf4j-simple</artifactId>
			<scope>test</scope>
		</dependency>
		<dependency>
			<groupId>junit</groupId>
			<artifactId>junit</artifactId>
			<scope>test</scope>
		</dependency>
	</dependencies>
</project><|MERGE_RESOLUTION|>--- conflicted
+++ resolved
@@ -19,11 +19,7 @@
 	<parent>
 		<groupId>org.apache.nifi</groupId>
 		<artifactId>nifi-network-bundle</artifactId>
-<<<<<<< HEAD
-		<version>1.9.2-SNAPSHOT</version>
-=======
 		<version>1.9.3-SNAPSHOT</version>
->>>>>>> 4255528a
 	</parent>
 
 	<artifactId>nifi-network-processors</artifactId>
@@ -37,20 +33,12 @@
 		<dependency>
 			<groupId>org.apache.nifi</groupId>
 			<artifactId>nifi-utils</artifactId>
-<<<<<<< HEAD
-			<version>1.9.2-SNAPSHOT</version>
-=======
 			<version>1.9.3-SNAPSHOT</version>
->>>>>>> 4255528a
 		</dependency>
 		<dependency>
 			<groupId>org.apache.nifi</groupId>
 			<artifactId>nifi-network-utils</artifactId>
-<<<<<<< HEAD
-			<version>1.9.2-SNAPSHOT</version>
-=======
 			<version>1.9.3-SNAPSHOT</version>
->>>>>>> 4255528a
 		</dependency>
 		<dependency>
 			<groupId>com.fasterxml.jackson.core</groupId>
@@ -60,11 +48,7 @@
 		<dependency>
 			<groupId>org.apache.nifi</groupId>
 			<artifactId>nifi-mock</artifactId>
-<<<<<<< HEAD
-			<version>1.9.2-SNAPSHOT</version>
-=======
 			<version>1.9.3-SNAPSHOT</version>
->>>>>>> 4255528a
 			<scope>test</scope>
 		</dependency>
 
